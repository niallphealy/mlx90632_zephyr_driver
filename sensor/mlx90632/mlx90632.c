/**
 * @file mlx90632.c
 * @brief MLX90632 driver with virtual i2c communication
 * @internal
 *
 * @copyright (C) 2017 Melexis N.V.
 *
 * Licensed under the Apache License, Version 2.0 (the "License");
 * you may not use this file except in compliance with the License.
 * You may obtain a copy of the License at
 *
 *     http://www.apache.org/licenses/LICENSE-2.0
 *
 * Unless required by applicable law or agreed to in writing, software
 * distributed under the License is distributed on an "AS IS" BASIS,
 * WITHOUT WARRANTIES OR CONDITIONS OF ANY KIND, either express or implied.
 * See the License for the specific language governing permissions and
 * limitations under the License.
 *
 * @endinternal
 *
 * @details
 *
 * @addtogroup mlx90632_private MLX90632 Internal library functions
 * @{
 *
 */

 #define DT_DRV_COMPAT melexis_mlx90632


#include <stdint.h>
#include <math.h>
#include <errno.h>
#include <zephyr/drivers/sensor.h>
#include <zephyr/drivers/i2c.h>

#include "mlx90632.h"

#define POW10 10000000000LL

#ifndef VERSION
#define VERSION "test"
#endif

static const char mlx90632version[] __attribute__((used)) = { VERSION };

#ifndef STATIC
#define STATIC static
#endif

int32_t mlx90632_trigger_measurement(const struct device *dev)
{
    uint16_t reg_status;
    int32_t ret;

    ret = mlx90632_i2c_read(dev, MLX90632_REG_STATUS, &reg_status);
    if (ret < 0)
        return ret;

    ret = mlx90632_i2c_write(dev, MLX90632_REG_STATUS, reg_status & (~MLX90632_STAT_DATA_RDY));

    return ret;
}

int32_t mlx90632_wait_for_measurement(const struct device *dev)
{
    int tries = MLX90632_MAX_NUMBER_MESUREMENT_READ_TRIES;
    uint16_t reg_status;
    int32_t ret;

    while (tries-- > 0)
    {
        ret = mlx90632_i2c_read(dev, MLX90632_REG_STATUS, &reg_status);
        if (ret < 0)
            return ret;
        if (reg_status & MLX90632_STAT_DATA_RDY)
            break;
        /* minimum wait time to complete measurement
         * should be calculated according to refresh rate
         * atm 10ms - 11ms
         */
        usleep(10000, 11000);
    }

    if (tries < 0)
    {
        // data not ready
        return -ETIMEDOUT;
    }

    return (reg_status & MLX90632_STAT_CYCLE_POS) >> 2;
}

int32_t mlx90632_start_measurement(const struct device *dev)
{
    int32_t ret = mlx90632_trigger_measurement(dev);

    if (ret < 0)
        return ret;

    ret = mlx90632_wait_for_measurement(dev);

    return ret;
}

/** Based on @link mlx90632_start_measurement @endlink return value fill channel_new and channel_old
 * variables with proper values. This is to provide a bit more flexibility in case other channels are
 * returned and need a bit more mingeling than usual maths can provide.
 *
 * So far there are just two use cases. If returned value is not 1 or 2, it will leave channel_new
 * and channel_old unassigned.
 *
 * @param[in] ret @link mlx90632_start_measurement @endlink return value
 * @param[out] *channel_new Pointer to memory location where new channel value is stored
 * @param[out] *channel_old Pointer to memory location where old channel value is stored
 *
 * @retval 0 When both memory locations are updated as per ret
 * @retval -EINVAL channel_new and channel_old were not updated
 */
STATIC int32_t mlx90632_channel_new_select(const struct device *dev, int32_t ret, uint8_t *channel_new, uint8_t *channel_old)
{
    switch (ret)
    {
        case 1:
            *channel_new = 1;
            *channel_old = 2;
            break;

        case 2:
            *channel_new = 2;
            *channel_old = 1;
            break;

        default:
            return -EINVAL;
    }
    return 0;
}

/** Read ambient raw old and new values based on @link mlx90632_start_measurement @endlink return value.
 *
 * Two i2c_reads are needed to obtain necessary raw ambient values from the sensor, as they are then
 * preprocessed before going to calculation functions. Because one value is newer than other (see @link
 * mlx90632_start_measurement @endlink) this function provides dynamics based on return value of the
 * @link mlx90632_start_measurement @endlink.
 *
 * @param[out] *ambient_new_raw Pointer to memory location where new ambient value from sensor is stored
 * @param[out] *ambient_old_raw Pointer to memory location where old ambient value from sensor is stored
 *
 * @retval 0 Successfully read both values
 * @retval <0 Something went wrong. Check errno.h for more details.
 */
STATIC int32_t mlx90632_read_temp_ambient_raw(const struct device *dev, int16_t *ambient_new_raw, int16_t *ambient_old_raw)
{
    int32_t ret;
    uint16_t read_tmp;

    ret = mlx90632_i2c_read(dev, MLX90632_RAM_3(1), &read_tmp);
    if (ret < 0)
        return ret;
    *ambient_new_raw = (int16_t)read_tmp;

    ret = mlx90632_i2c_read(dev, MLX90632_RAM_3(2), &read_tmp);
    if (ret < 0)
        return ret;
    *ambient_old_raw = (int16_t)read_tmp;

    return ret;
}

/** Read object raw old and new values based on @link mlx90632_start_measurement @endlink return value.
 *
 * Four i2c_reads are needed to obtain necessary raw object values from the sensor. These values are grouped per new
 * and old and then averaged before return of the function. After that they are then preprocessed before going to
 * calculation functions. Because one value is newer than other (see @link mlx90632_start_measurement @endlink) this
 * function provides dynamics based on return value of the @link mlx90632_start_measurement @endlink.
 *
 * @param[in] channel_position Channel position where new (recently updated) measurement can be found,
 *                             usually return value of @link mlx90632_start_measurement @endlink or
 *                             @link mlx90632_wait_for_measurement @endlink or @link
 *                             mlx90632_get_channel_position @endlink in case of continuous mode,
 *                             2 in case of burst mode, and return value of @link
 *                             mlx90632_wait_for_measurement @endlink or @link
 *                             mlx90632_get_channel_position @endlink in case of single mode
 * @param[out] *object_new_raw Pointer to memory location where average of new object values from sensor is stored
 * @param[out] *object_old_raw Pointer to memory location where average of old object values from sensor is stored
 *
 * @retval 0 Successfully read both values
 * @retval <0 Something went wrong. Check errno.h for more details.
 */
STATIC int32_t mlx90632_read_temp_object_raw(const struct device *dev, int32_t channel_position,
                                             int16_t *object_new_raw, int16_t *object_old_raw)
{
    int32_t ret;
    uint16_t read_tmp;
    int16_t read;
    uint8_t channel, channel_old;

    ret = mlx90632_channel_new_select(dev, channel_position, &channel, &channel_old);
    if (ret != 0)
        return -EINVAL;

    ret = mlx90632_i2c_read(dev, MLX90632_RAM_2(channel), &read_tmp);
    if (ret < 0)
        return ret;

    read = (int16_t)read_tmp;

    ret = mlx90632_i2c_read(dev, MLX90632_RAM_1(channel), &read_tmp);
    if (ret < 0)
        return ret;
    *object_new_raw = (read + (int16_t)read_tmp) / 2;

    ret = mlx90632_i2c_read(dev, MLX90632_RAM_2(channel_old), &read_tmp);
    if (ret < 0)
        return ret;
    read = (int16_t)read_tmp;

    ret = mlx90632_i2c_read(dev, MLX90632_RAM_1(channel_old), &read_tmp);
    if (ret < 0)
        return ret;
    *object_old_raw = (read + (int16_t)read_tmp) / 2;

    return ret;
}

int32_t mlx90632_read_temp_raw_wo_wait(const struct device *dev, int32_t channel_position,
                                       int16_t *ambient_new_raw, int16_t *ambient_old_raw,
                                       int16_t *object_new_raw, int16_t *object_old_raw)
{
    /** Read new and old **ambient** values from sensor */
    int32_t ret = mlx90632_read_temp_ambient_raw(dev, ambient_new_raw, ambient_old_raw);

    if (ret < 0)
        return ret;

    /** Read new and old **object** values from sensor */
    ret = mlx90632_read_temp_object_raw(dev, channel_position, object_new_raw, object_old_raw);

    return ret;
}

int32_t mlx90632_read_temp_raw(const struct device *dev, int16_t *ambient_new_raw, int16_t *ambient_old_raw,
                               int16_t *object_new_raw, int16_t *object_old_raw)
{
    // trigger and wait for measurement to complete
    int32_t start_measurement_ret = mlx90632_start_measurement(dev);

    if (start_measurement_ret < 0)
        return start_measurement_ret;

    /** Read raw ambient and object temperature */
    return mlx90632_read_temp_raw_wo_wait(dev, start_measurement_ret, ambient_new_raw, ambient_old_raw,
                                          object_new_raw, object_old_raw);
}

int32_t mlx90632_read_temp_raw_burst(const struct device *dev, int16_t *ambient_new_raw, int16_t *ambient_old_raw,
                                     int16_t *object_new_raw, int16_t *object_old_raw)
{
    int32_t start_measurement_ret;

    // trigger and wait for measurement to complete
    start_measurement_ret = mlx90632_start_measurement_burst(dev);
    if (start_measurement_ret < 0)
        return start_measurement_ret;

    /** Read raw ambient and object temperature */
    return mlx90632_read_temp_raw_wo_wait(dev, 2, ambient_new_raw, ambient_old_raw,
                                          object_new_raw, object_old_raw);
}

// no read
/* DSPv5 */
double mlx90632_preprocess_temp_ambient(int16_t ambient_new_raw, int16_t ambient_old_raw, int16_t Gb)
{
    double VR_Ta, kGb;

    kGb = ((double)Gb) / 1024.0;

    VR_Ta = ambient_old_raw + kGb * (ambient_new_raw / (MLX90632_REF_3));
    return ((ambient_new_raw / (MLX90632_REF_3)) / VR_Ta) * 524288.0;
}
// no read
double mlx90632_preprocess_temp_object(int16_t object_new_raw, int16_t object_old_raw,
                                       int16_t ambient_new_raw, int16_t ambient_old_raw,
                                       int16_t Ka)
{
    double VR_IR, kKa;

    kKa = ((double)Ka) / 1024.0;

    VR_IR = ambient_old_raw + kKa * (ambient_new_raw / (MLX90632_REF_3));
    return ((((object_new_raw + object_old_raw) / 2) / (MLX90632_REF_12)) / VR_IR) * 524288.0;
}

// no read
double mlx90632_calc_temp_ambient(int16_t ambient_new_raw, int16_t ambient_old_raw, int32_t P_T,
                                  int32_t P_R, int32_t P_G, int32_t P_O, int16_t Gb)
{
    double Asub, Bsub, Ablock, Bblock, Cblock, AMB;

    AMB = mlx90632_preprocess_temp_ambient(ambient_new_raw, ambient_old_raw, Gb);

    Asub = ((double)P_T) / (double)17592186044416.0;
    Bsub = (double)AMB - ((double)P_R / (double)256.0);
    Ablock = Asub * (Bsub * Bsub);
    Bblock = (Bsub / (double)P_G) * (double)1048576.0;
    Cblock = (double)P_O / (double)256.0;

    return Bblock + Ablock + Cblock;
}

// no read
/** Iterative calculation of object temperature
 *
 * DSPv5 requires 3 iterations to reduce noise for object temperature. Since
 * each iteration requires same calculations this helper function is
 * implemented.
 *
 * @param[in] prev_object_temp previously calculated object temperature. If
 *                              there is no previously calculated temperature
 *                              input 25.0
 * @param[in] object object temperature from @link mlx90632_preprocess_temp_object @endlink
 * @param[in] TAdut ambient temperature coefficient
 * @param[in] Ga Register value on @link MLX90632_EE_Ga @endlink
 * @param[in] Fa Register value on @link MLX90632_EE_Fa @endlink
 * @param[in] Fb Register value on @link MLX90632_EE_Fb @endlink
 * @param[in] Ha Register value on @link MLX90632_EE_Ha @endlink
 * @param[in] Hb Register value on @link MLX90632_EE_Hb @endlink
 * @param[in] emissivity Value provided by user of the object emissivity
 *
 * @return Calculated object temperature for current iteration in milliCelsius
 */
STATIC double mlx90632_calc_temp_object_iteration(double prev_object_temp, int32_t object, double TAdut,
                                                  int32_t Ga, int32_t Fa, int32_t Fb, int16_t Ha, int16_t Hb,
                                                  double emissivity)
{
    double calcedGa, calcedGb, calcedFa, TAdut4, first_sqrt;
    // temp variables
    double KsTAtmp, Alpha_corr;
    double Ha_customer, Hb_customer;


    Ha_customer = Ha / ((double)16384.0);
    Hb_customer = Hb / ((double)1024.0);
    calcedGa = ((double)Ga * (prev_object_temp - 25)) / ((double)68719476736.0);
    KsTAtmp = (double)Fb * (TAdut - 25);
    calcedGb = KsTAtmp / ((double)68719476736.0);
    Alpha_corr = (((double)(Fa * POW10)) * Ha_customer * (double)(1 + calcedGa + calcedGb)) /
                 ((double)70368744177664.0);
    calcedFa = object / (emissivity * (Alpha_corr / POW10));
    TAdut4 = (TAdut + 273.15) * (TAdut + 273.15) * (TAdut + 273.15) * (TAdut + 273.15);

    first_sqrt = sqrt(calcedFa + TAdut4);

    return sqrt(first_sqrt) - 273.15 - Hb_customer;
}
// no read
/** Iterative calculation of object temperature  when the environment temperature differs from the sensor temperature
 *
 * DSPv5 requires 3 iterations to reduce noise for object temperature. Since
 * each iteration requires same calculations this helper function is
 * implemented.
 *
 * @param[in] prev_object_temp previously calculated object temperature. If
 *                              there is no previously calculated temperature
 *                              input 25.0
 * @param[in] object object temperature from @link mlx90632_preprocess_temp_object @endlink
 * @param[in] TAdut ambient temperature coefficient
 * @param[in] TaTr4 compensation coefficient for reflected (environment) temperature. The compensation
 *                  coefficient is calculated from ambient temperature either from a sensor different than the MLX90632 or
 *                  acquired by other means.
 * @param[in] Ga Register value on @link MLX90632_EE_Ga @endlink
 * @param[in] Fa Register value on @link MLX90632_EE_Fa @endlink
 * @param[in] Fb Register value on @link MLX90632_EE_Fb @endlink
 * @param[in] Ha Register value on @link MLX90632_EE_Ha @endlink
 * @param[in] Hb Register value on @link MLX90632_EE_Hb @endlink
 * @param[in] emissivity Value provided by user of the object emissivity
 *
 * @return Calculated object temperature for current iteration in milliCelsius
 */
STATIC double mlx90632_calc_temp_object_iteration_reflected(double prev_object_temp, int32_t object, double TAdut, double TaTr4,
                                                            int32_t Ga, int32_t Fa, int32_t Fb, int16_t Ha, int16_t Hb,
                                                            double emissivity)
{
    double calcedGa, calcedGb, calcedFa, first_sqrt;
    // temp variables
    double KsTAtmp, Alpha_corr;
    double Ha_customer, Hb_customer;

    Ha_customer = Ha / ((double)16384.0);
    Hb_customer = Hb / ((double)1024.0);
    calcedGa = ((double)Ga * (prev_object_temp - 25)) / ((double)68719476736.0);
    KsTAtmp = (double)Fb * (TAdut - 25);
    calcedGb = KsTAtmp / ((double)68719476736.0);
    Alpha_corr = (((double)(Fa * POW10)) * Ha_customer * (double)(1 + calcedGa + calcedGb)) /
                 ((double)70368744177664.0);
    calcedFa = object / (emissivity * (Alpha_corr / POW10));

    first_sqrt = sqrt(calcedFa + TaTr4);

    return sqrt(first_sqrt) - 273.15 - Hb_customer;
}

static double emissivity = 0.0;
// no read
void mlx90632_set_emissivity(double value)
{
    emissivity = value;
}
// no read
double mlx90632_get_emissivity(void)
{
    if (emissivity == 0.0)
    {
        return 1.0;
    }
    else
    {
        return emissivity;
    }
}
// no read
double mlx90632_calc_temp_object(int32_t object, int32_t ambient,
                                 int32_t Ea, int32_t Eb, int32_t Ga, int32_t Fa, int32_t Fb,
                                 int16_t Ha, int16_t Hb)
{
    double kEa, kEb, TAdut;
    double temp = 25.0;
    double tmp_emi = mlx90632_get_emissivity();
    int8_t i;

    kEa = ((double)Ea) / ((double)65536.0);
    kEb = ((double)Eb) / ((double)256.0);
    TAdut = (((double)ambient) - kEb) / kEa + 25;

    //iterate through calculations
    for (i = 0; i < 5; ++i)
    {
        temp = mlx90632_calc_temp_object_iteration(temp, object, TAdut, Ga, Fa, Fb, Ha, Hb, tmp_emi);
    }
    return temp;
}
// no read
double mlx90632_calc_temp_object_reflected(int32_t object, int32_t ambient, double reflected,
                                           int32_t Ea, int32_t Eb, int32_t Ga, int32_t Fa, int32_t Fb,
                                           int16_t Ha, int16_t Hb)
{
    double kEa, kEb, TAdut;
    double temp = 25.0;
    double tmp_emi = mlx90632_get_emissivity();
    double TaTr4;
    double ta4;
    int8_t i;

    kEa = ((double)Ea) / ((double)65536.0);
    kEb = ((double)Eb) / ((double)256.0);
    TAdut = (((double)ambient) - kEb) / kEa + 25;

    TaTr4 = reflected + 273.15;
    TaTr4 = TaTr4 * TaTr4;
    TaTr4 = TaTr4 * TaTr4;
    ta4 = TAdut + 273.15;
    ta4 = ta4 * ta4;
    ta4 = ta4 * ta4;
    TaTr4 = TaTr4 - (TaTr4 - ta4) / tmp_emi;

    //iterate through calculations
    for (i = 0; i < 5; ++i)
    {
        temp = mlx90632_calc_temp_object_iteration_reflected(temp, object, TAdut, TaTr4, Ga, Fa, Fb, Ha, Hb, tmp_emi);
    }
    return temp;
}

int32_t mlx90632_init(const struct device *dev)
{
    int32_t ret;
    uint16_t eeprom_version, reg_status;

    ret = mlx90632_i2c_read(dev, MLX90632_EE_VERSION, &eeprom_version);
    if (ret < 0)
    {
        return ret;
    }

    if ((eeprom_version & 0x00FF) != MLX90632_DSPv5)
    {
        // this here can fail because of big/little endian of cpu/i2c
        return -EPROTONOSUPPORT;
    }

    ret = mlx90632_i2c_read(dev, MLX90632_REG_STATUS, &reg_status);
    if (ret < 0)
        return ret;

    // Prepare a clean start with setting NEW_DATA to 0
    ret = mlx90632_i2c_write(dev, MLX90632_REG_STATUS, reg_status & ~(MLX90632_STAT_DATA_RDY));
    if (ret < 0)
        return ret;

    if ((eeprom_version & 0x7F00) == MLX90632_XTD_RNG_KEY)
    {
        return ERANGE;
    }

    return 0;
}

int32_t mlx90632_addressed_reset(const struct device *dev)
{
    int32_t ret;
    uint16_t reg_ctrl;
    uint16_t reg_value;

    ret = mlx90632_i2c_read(dev, MLX90632_REG_CTRL, &reg_value);
    if (ret < 0)
        return ret;

    reg_ctrl = reg_value & ~MLX90632_CFG_PWR_MASK;
    reg_ctrl |= MLX90632_PWR_STATUS_STEP;
    ret = mlx90632_i2c_write(dev, MLX90632_REG_CTRL, reg_ctrl);
    if (ret < 0)
        return ret;

    ret = mlx90632_i2c_write(dev, 0x3005, MLX90632_RESET_CMD);
    if (ret < 0)
        return ret;

    usleep(150, 200);

    ret = mlx90632_i2c_write(dev, MLX90632_REG_CTRL, reg_value);

    return ret;
}

int32_t mlx90632_get_measurement_time(const struct device *dev, uint16_t meas)
{
    int32_t ret;
    uint16_t reg;

    ret = mlx90632_i2c_read(dev, meas, &reg);
    if (ret < 0)
        return ret;

    reg &= MLX90632_EE_REFRESH_RATE_MASK;
    reg = reg >> 8;

    return MLX90632_MEAS_MAX_TIME >> reg;
}

int32_t mlx90632_calculate_dataset_ready_time(const struct device *dev)
{
    int32_t ret;
    int32_t refresh_time;

    ret = mlx90632_get_meas_type(dev);
    if (ret < 0)
        return ret;

    if ((ret != MLX90632_MTYP_MEDICAL_BURST) && (ret != MLX90632_MTYP_EXTENDED_BURST))
        return -EINVAL;

    if (ret == MLX90632_MTYP_MEDICAL_BURST)
    {
        ret = mlx90632_get_measurement_time(dev, MLX90632_EE_MEDICAL_MEAS1);
        if (ret < 0)
            return ret;

        refresh_time = ret;

        ret = mlx90632_get_measurement_time(dev, MLX90632_EE_MEDICAL_MEAS2);
        if (ret < 0)
            return ret;

        refresh_time = refresh_time + ret;
    }
    else
    {
        ret = mlx90632_get_measurement_time(dev, MLX90632_EE_EXTENDED_MEAS1);
        if (ret < 0)
            return ret;

        refresh_time = ret;

        ret = mlx90632_get_measurement_time(dev, MLX90632_EE_EXTENDED_MEAS2);
        if (ret < 0)
            return ret;

        refresh_time = refresh_time + ret;

        ret = mlx90632_get_measurement_time(dev, MLX90632_EE_EXTENDED_MEAS3);
        if (ret < 0)
            return ret;

        refresh_time = refresh_time + ret;
    }

    return refresh_time;
}

int32_t mlx90632_trigger_measurement_burst(const struct device *dev)
{
    uint16_t reg;
    int32_t ret;

    ret = mlx90632_i2c_read(dev, MLX90632_REG_CTRL, &reg);
    if (ret < 0)
        return ret;

    reg |= MLX90632_START_BURST_MEAS;

    ret = mlx90632_i2c_write(dev, MLX90632_REG_CTRL, reg);

    return ret;
}

int32_t mlx90632_wait_for_measurement_burst(const struct device *dev)
{
    int tries = MLX90632_MAX_NUMBER_MESUREMENT_READ_TRIES;
    uint16_t reg_status;
    int32_t ret;

    while (tries-- > 0)
    {
        ret = mlx90632_i2c_read(dev, MLX90632_REG_STATUS, &reg_status);
        if (ret < 0)
            return ret;
        if ((reg_status & MLX90632_STAT_BUSY) == 0)
            break;
        /* minimum wait time to complete measurement
         * should be calculated according to refresh rate
         * atm 10ms - 11ms
         */
        usleep(10000, 11000);
    }

    if (tries < 0)
    {
        // data not ready
        return -ETIMEDOUT;
    }

    return 0;
}

int32_t mlx90632_start_measurement_burst(const struct device *dev)
{
    int32_t ret = mlx90632_trigger_measurement_burst(dev);

    if (ret < 0)
        return ret;

    ret = mlx90632_calculate_dataset_ready_time(dev);
    if (ret < 0)
        return ret;
    msleep(ret); /* Waiting for refresh of all the measurement tables */

    ret = mlx90632_wait_for_measurement_burst(dev);

    return ret;
}

int32_t mlx90632_trigger_measurement_single(const struct device *dev)
{
    uint16_t reg;
    int32_t ret;

    // Clear NEW_DATA flag
    ret = mlx90632_trigger_measurement(dev);
    if (ret < 0)
        return ret;

    ret = mlx90632_i2c_read(dev, MLX90632_REG_CTRL, &reg);
    if (ret < 0)
        return ret;

    reg |= MLX90632_START_SINGLE_MEAS;

    ret = mlx90632_i2c_write(dev, MLX90632_REG_CTRL, reg);

    return ret;
}

STATIC int32_t mlx90632_unlock_eeprom(const struct device *dev)
{
    return mlx90632_i2c_write(dev, 0x3005, MLX90632_EEPROM_WRITE_KEY);
}

STATIC int32_t mlx90632_wait_for_eeprom_not_busy(const struct device *dev)
{
    uint16_t reg_status;
    int32_t ret = mlx90632_i2c_read(dev, MLX90632_REG_STATUS, &reg_status);

    while (ret >= 0 && reg_status & MLX90632_STAT_EE_BUSY)
    {
        ret = mlx90632_i2c_read(dev, MLX90632_REG_STATUS, &reg_status);
    }

    return ret;
}

STATIC int32_t mlx90632_erase_eeprom(const struct device *dev, uint16_t address)
{
    int32_t ret = mlx90632_unlock_eeprom(dev);

    if (ret < 0)
        return ret;

    ret = mlx90632_i2c_write(dev, address, 0x00);
    if (ret < 0)
        return ret;

    ret = mlx90632_wait_for_eeprom_not_busy(dev);
    return ret;
}

STATIC int32_t mlx90632_write_eeprom(const struct device *dev, uint16_t address, uint16_t data)
{
    int32_t ret = mlx90632_erase_eeprom(address);

    if (ret < 0)
        return ret;

    ret = mlx90632_unlock_eeprom(dev);
    if (ret < 0)
        return ret;

    ret = mlx90632_i2c_write(dev, address, data);
    if (ret < 0)
        return ret;

    ret = mlx90632_wait_for_eeprom_not_busy(dev);
    return ret;
}

int32_t mlx90632_set_refresh_rate(const struct device *dev, mlx90632_meas_t measRate)
{
    uint16_t meas1, meas2;

    int32_t ret = mlx90632_i2c_read(dev, MLX90632_EE_MEDICAL_MEAS1, &meas1);

    if (ret < 0)
        return ret;

    uint16_t new_value = MLX90632_NEW_REG_VALUE(meas1, measRate, MLX90632_EE_REFRESH_RATE_START, MLX90632_EE_REFRESH_RATE_SHIFT);

    if (meas1 != new_value)
    {
        ret = mlx90632_write_eeprom(dev, MLX90632_EE_MEDICAL_MEAS1, new_value);
        if (ret < 0)
            return ret;
    }

    ret = mlx90632_i2c_read(dev, MLX90632_EE_MEDICAL_MEAS2, &meas2);
    if (ret < 0)
        return ret;

    new_value = MLX90632_NEW_REG_VALUE(meas2, measRate, MLX90632_EE_REFRESH_RATE_START, MLX90632_EE_REFRESH_RATE_SHIFT);
    if (meas2 != new_value)
    {
        ret = mlx90632_write_eeprom(dev, MLX90632_EE_MEDICAL_MEAS2, new_value);
    }

    return ret;
}

mlx90632_meas_t mlx90632_get_refresh_rate(const struct device *dev)
{
    int32_t ret;
    uint16_t meas1;

    ret = mlx90632_i2c_read(dev, MLX90632_EE_MEDICAL_MEAS1, &meas1);
    if (ret < 0)
        return MLX90632_MEAS_HZ_ERROR;

    return (mlx90632_meas_t)MLX90632_REFRESH_RATE(meas1);
}

int32_t mlx90632_get_channel_position(const struct device *dev)
{
    uint16_t reg_status;
    int32_t ret;

    ret = mlx90632_i2c_read(dev, MLX90632_REG_STATUS, &reg_status);
    if (ret < 0)
        return ret;

    return (reg_status & MLX90632_STAT_CYCLE_POS) >> 2;
}

int32_t mlx90632_i2c_read(const struct device *dev, int16_t register_address, uint16_t *value)
{
    // printk("READING FROM MLX TEMP\n");
    // uint8_t buffer[2]; // Buffer to store 2 bytes read from the I2C device
    // uint8_t i2c_write_buff[2];
    // int32_t ret;
    
	// i2c_write_buff[0] = ( register_address >> 8 ) & 0xFF;
	// i2c_write_buff[1] = ( register_address & 0xFF);

    // ret = i2c_write_read_dt(&temp_dev->i2c, i2c_write_buff, 2, &buffer, 2);
    
    // if (ret < 0) {
    //     return ret; // Return error code if i2c_read fails
    // }

    // // Combine the two bytes into a 16-bit value (assuming big-endian order from the device)
    // *value = ((uint16_t)buffer[0] << 8) | buffer[1];

    return 0; // Success
}
int32_t mlx90632_i2c_read32(const struct device *dev, int16_t register_address, uint32_t *value)
{
    // printk("READING FROM MLX TEMP\n");
    // uint8_t buffer[4]; // Buffer to store 4 bytes read from the I2C device
    // uint8_t i2c_write_buff[2];
    // int32_t ret;


	// i2c_write_buff[0] = ( register_address >> 8 ) & 0xFF;
	// i2c_write_buff[1] = ( register_address & 0xFF);

    // ret = i2c_write_read_dt(&temp_dev->i2c, i2c_write_buff, 2, &buffer, 4);
    // if (ret < 0) {
    //     return ret; // Return error code if i2c_read fails
    // }

    // // Combine the four bytes into a 32-bit value (assuming big-endian order from the device)
    // *value = ((uint32_t)buffer[2] << 24) | ((uint32_t)buffer[3] << 16) | ((uint32_t)buffer[0] << 8) | (uint32_t)buffer[1];

    // return 0; // Success
}
int32_t mlx90632_i2c_write(const struct device *dev, int16_t register_address, uint16_t value)
{

    // uint8_t data[4];
	// int ret;

	// data[0] = (uint8_t)(register_address >> 8);
	// data[1] = (uint8_t)(register_address & 0xFF);

	// data[2] = (uint8_t)(value >> 8);
    // data[3] = (uint8_t)(value & 0xFF);


    // ret = i2c_write_dt(&temp_dev->i2c, data, 4, );

	// return ret;
}

void usleep(int min_range, int max_range)
{
    k_sleep(K_USEC(min_range));

}

void msleep(int msecs)
{
    k_sleep(K_MSEC(msecs));
    return;
}

static void mlx90632_init(const struct device *dev)
{
<<<<<<< HEAD
	int32_t ret;
    struct mlx90632_config *cal_data = dev->config;
=======
	// int32_t ret;
    // struct mlx90632_config *cal_data = dev->config;
>>>>>>> 54b8d081

	// ret = mlx90632_i2c_read32(dev, MLX90632_EE_P_R, &cal_data->P_R);
	// ret = mlx90632_i2c_read32(dev, MLX90632_EE_P_G, &cal_data->P_G);
	// ret = mlx90632_i2c_read32(dev, MLX90632_EE_P_T, &cal_data->P_T);
	// ret = mlx90632_i2c_read32(dev, MLX90632_EE_P_O, &cal_data->P_O);
	// ret = mlx90632_i2c_read32(dev, MLX90632_EE_Aa, &cal_data->Aa);
	// ret = mlx90632_i2c_read32(dev, MLX90632_EE_Ab, &cal_data->Ab);
	// ret = mlx90632_i2c_read32(dev, MLX90632_EE_Ba, &cal_data->Ba);
	// ret = mlx90632_i2c_read32(dev, MLX90632_EE_Bb, &cal_data->Bb);
	// ret = mlx90632_i2c_read32(dev, MLX90632_EE_Ca, &cal_data->Ca);
	// ret = mlx90632_i2c_read32(dev, MLX90632_EE_Cb, &cal_data->Cb);
	// ret = mlx90632_i2c_read32(dev, MLX90632_EE_Da, &cal_data->Da);
	// ret = mlx90632_i2c_read32(dev, MLX90632_EE_Db, &cal_data->Db);
	// ret = mlx90632_i2c_read32(dev, MLX90632_EE_Ea, &cal_data->Ea);
	// ret = mlx90632_i2c_read32(dev, MLX90632_EE_Eb, &cal_data->Eb);
	// ret = mlx90632_i2c_read32(dev, MLX90632_EE_Fa, &cal_data->Fa);
	// ret = mlx90632_i2c_read32(dev, MLX90632_EE_Fb, &cal_data->Fb);
	// ret = mlx90632_i2c_read32(dev, MLX90632_EE_Ga, &cal_data->Ga);
	// ret = mlx90632_i2c_read(dev, MLX90632_EE_Gb, &cal_data->Gb); 
	// ret = mlx90632_i2c_read(dev, MLX90632_EE_Ka, &cal_data->Ka);
	// ret = mlx90632_i2c_read(dev, MLX90632_EE_Ha, &cal_data->Ha);
	// ret = mlx90632_i2c_read(dev, MLX90632_EE_Hb, &cal_data->Hb);
}


static void mlx90632_sample_fetch(const struct device *dev)
{
    // struct mlx90632_data *data = dev->data;

    // mlx90632_read_temp_raw(dev, &data->ambient_new_raw, &data->ambient_old_raw,
    //                        &data->object_new_raw, &data->object_old_raw);
}

static void mlx90632_channel_get(const struct device *dev, enum sensor_channel chan, struct sensor_value *val)
{
    // double ambient, object;
    // struct mlx90632_data *data = dev->data;
    // const struct mlx90632_config *cal_data = dev->config;

    // ambient = mlx90632_calc_temp_ambient(data->ambient_new_raw, data->ambient_old_raw,
    //     cal_data->P_T, cal_data->P_R, cal_data->P_G, cal_data->P_O, cal_data->Gb);

    // /* Get preprocessed temperatures needed for object temperature calculation */
    // double pre_ambient = mlx90632_preprocess_temp_ambient(data->ambient_new_raw,
    //     data->ambient_old_raw, cal_data->Gb);
    // double pre_object = mlx90632_preprocess_temp_object(data->object_new_raw, data->object_old_raw,
    //     data->ambient_new_raw, data->ambient_old_raw,
    //                     cal_data->Ka);
    // /* Calculate object temperature */
    // object = mlx90632_calc_temp_object(pre_object, pre_ambient, cal_data->Ea, cal_data->Eb, cal_data->Ga, cal_data->Fa, cal_data->Fb, cal_data->Ha, cal_data->Hb);
    
    // if(chan == 0)
    // {
    //     val->val1 = (int) object;
    //     val->val2 = (int) ((object - val->val1) * 100);
    // }
    // else if (chan == 1) {
    //     val->val1 = (int) ambient;
    //     val->val2 = (int) ((ambient - val->val1) * 100);
    // }
    // else {}
}

static const struct sensor_driver_api mlx90632_api = 
{
    .sample_fetch = &mlx90632_sample_fetch,
    .channel_get = &mlx90632_channel_get,
};

#define MLX90632_DEFINE(inst)												\
	static struct mlx90632_data mlx90632_data##inst;                   		\
																			\
	static const struct mlx90632_config mlx90632_config##inst = {			\
		.i2c = I2C_DT_SPEC_INST_GET(inst),                          		\
	};  																	\
	DEVICE_DT_INST_DEFINE(inst,												\
                mlx90632_init,												\
				NULL,														\
				&mlx90632_data##inst,										\
				&mlx90632_config##inst,										\
				POST_KERNEL, 												\
				CONFIG_SENSOR_INIT_PRIORITY, 								\
				&mlx90632_api);

DT_INST_FOREACH_STATUS_OKAY(MLX90632_DEFINE)

///@}<|MERGE_RESOLUTION|>--- conflicted
+++ resolved
@@ -864,13 +864,8 @@
 
 static void mlx90632_init(const struct device *dev)
 {
-<<<<<<< HEAD
-	int32_t ret;
-    struct mlx90632_config *cal_data = dev->config;
-=======
 	// int32_t ret;
     // struct mlx90632_config *cal_data = dev->config;
->>>>>>> 54b8d081
 
 	// ret = mlx90632_i2c_read32(dev, MLX90632_EE_P_R, &cal_data->P_R);
 	// ret = mlx90632_i2c_read32(dev, MLX90632_EE_P_G, &cal_data->P_G);
